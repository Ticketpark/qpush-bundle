<?php

/**
 * Copyright 2014 Underground Elephant
 *
 * Licensed under the Apache License, Version 2.0 (the "License");
 * you may not use this file except in compliance with the License.
 * You may obtain a copy of the License at
 *
 *     http://www.apache.org/licenses/LICENSE-2.0
 *
 * Unless required by applicable law or agreed to in writing, software
 * distributed under the License is distributed on an "AS IS" BASIS,
 * WITHOUT WARRANTIES OR CONDITIONS OF ANY KIND, either express or implied.
 * See the License for the specific language governing permissions and
 * limitations under the License.
 *
 * @package     qpush-bundle
 * @copyright   Underground Elephant 2014
 * @license     Apache License, Version 2.0
 */

namespace Uecode\Bundle\QPushBundle\DependencyInjection;

use Symfony\Component\Config\Definition\Builder\TreeBuilder;
use Symfony\Component\Config\Definition\ConfigurationInterface;

/**
 * @author Keith Kirk <kkirk@undergroundelephant.com>
 */
class Configuration implements ConfigurationInterface
{
    public function getConfigTreeBuilder()
    {
        $treeBuilder = new TreeBuilder();
        $rootNode    = $treeBuilder->root('uecode_qpush');

        $rootNode
            ->addDefaultsIfNotSet()
            ->children()
                ->scalarNode('cache_service')
                    ->defaultNull()
                ->end()
                ->booleanNode('logging_enabled')
                    ->defaultTrue()
                ->end()
                ->append($this->getProvidersNode())
                ->append($this->getQueuesNode())
            ->end()
        ;

        return $treeBuilder;
    }

    private function getProvidersNode()
    {
<<<<<<< HEAD
        $treeBuilder = new TreeBuilder();
        $node        = $treeBuilder->root('providers');
=======
        $treeBuilder    = new TreeBuilder();
        $node           = $treeBuilder->root('providers');
        $requirements   = [
            'aws' => ['key', 'secret'],
            'ironmq' => ['token', 'project_id'],
            'sync' => [],
        ];
>>>>>>> 9f702221

        $node
            ->useAttributeAsKey('name')
            ->prototype('array')
                ->treatNullLike([])
                ->children()
                    ->enumNode('driver')
                        ->isRequired()
                        ->values(array_keys($requirements))
                    ->end()
                    // IronMQ
                    ->scalarNode('token')->end()
                    ->scalarNode('project_id')->end()
                    ->enumNode('host')
                        ->defaultValue('mq-aws-us-east-1')
                        ->values([
                            'mq-aws-us-east-1',
                            'mq-aws-eu-west-1',
                            'mq-rackspace-ord',
                            'mq-rackspace-lon',
                        ])
                    ->end()
                    ->scalarNode('port')
                        ->defaultValue('443')
                    ->end()
                    ->scalarNode('api_version')
                        ->defaultValue(1)
                    ->end()
                    // AWS
                    ->scalarNode('key')->end()
                    ->scalarNode('secret')->end()
                    ->scalarNode('region')
                        ->defaultValue('us-east-1')
                    ->end()
                ->end()

                ->validate()
                ->always()
                ->then(function (array $provider) use ($node, $requirements) {
                    foreach ($requirements[$provider['driver']] as $requirement) {
                        if (empty($provider[$requirement])) {
                            throw new \InvalidArgumentException(
                                sprintf('%s queue providers must have a %s; none provided', $provider['driver'], $requirement)
                            );
                        }
                    }

                    return $provider;
                })
            ->end()
        ;

        return $node;
    }

    private function getQueuesNode()
    {
        $treeBuilder = new TreeBuilder();
        $node        = $treeBuilder->root('queues');

        $node
            ->requiresAtLeastOneElement()
            ->useAttributeAsKey('name')
            ->prototype('array')
                ->children()
                    ->scalarNode('provider')
                        ->isRequired()
                        ->info('The Queue Provider to use')
                    ->end()
                    ->arrayNode('options')
                        ->children()
                            ->scalarNode('queue_name')
                                ->defaultNull()
                                ->info('The actual name of the queue')
                            ->end()
                            ->booleanNode('push_notifications')
                                ->defaultFalse()
                                ->info('Whether notifications are sent to the subscribers')
                            ->end()
                            ->scalarNode('notification_retries')
                                ->defaultValue(3)
                                ->info('How many attempts the Push Notifications are retried if the Subscriber returns an error')
                                ->example(3)
                            ->end()
                            ->scalarNode('notification_retry_delay')
                                ->defaultValue(60)
                                ->info('Delay between each Push Notification retry in seconds')
                                ->example(3)
                                ->end()
                            ->scalarNode('message_delay')
                                ->defaultValue(0)
                                ->info('How many seconds before messages are inititally visible in the Queue')
                                ->example(0)
                            ->end()
                            ->scalarNode('message_timeout')
                                ->defaultValue(30)
                                ->info('How many seconds the Queue hides a message while its being processed')
                                ->example(30)
                            ->end()
                            ->scalarNode('message_expiration')
                                ->defaultValue(604800)
                                ->info('How many seconds a message is kept in Queue, the default is 7 days (604800 seconds)')
                                ->example(604800)
                            ->end()
                            ->scalarNode('messages_to_receive')
                                ->defaultValue(1)
                                ->info('Max amount of messages to receive at once - an event will be fired for each individually')
                                ->example(1)
                            ->end()
                            ->scalarNode('receive_wait_time')
                                ->defaultValue(3)
                                ->info('How many seconds to Long Poll when requesting messages - if supported')
                                ->example(3)
                            ->end()
                            ->append($this->getSubscribersNode())
                        ->end()
                    ->end()
                ->end()
            ->end()
        ;

        return $node;
    }

    private function getSubscribersNode()
    {
        $treeBuilder = new TreeBuilder();
        $node        = $treeBuilder->root('subscribers');

        $node
            ->prototype('array')
                ->children()
                    ->scalarNode('endpoint')
                        ->info('The url or email address to notify')
                        ->example('http://foo.bar/qpush/')
                    ->end()
                    ->enumNode('protocol')
                        ->values(['email', 'http', 'https'])
                        ->info('The endpoint type')
                        ->example('http')
                    ->end()
                ->end()
            ->end()
        ;

        return $node;
    }
}<|MERGE_RESOLUTION|>--- conflicted
+++ resolved
@@ -54,10 +54,6 @@
 
     private function getProvidersNode()
     {
-<<<<<<< HEAD
-        $treeBuilder = new TreeBuilder();
-        $node        = $treeBuilder->root('providers');
-=======
         $treeBuilder    = new TreeBuilder();
         $node           = $treeBuilder->root('providers');
         $requirements   = [
@@ -65,7 +61,6 @@
             'ironmq' => ['token', 'project_id'],
             'sync' => [],
         ];
->>>>>>> 9f702221
 
         $node
             ->useAttributeAsKey('name')
