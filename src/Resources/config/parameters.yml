parameters:
<<<<<<< HEAD
=======
    uecode_qpush.request_listener.priority: 254
    uecode_qpush.request_listener.class: Uecode\Bundle\QPushBundle\EventListener\RequestListener
    uecode_qpush.registry.class:         Uecode\Bundle\QPushBundle\Provider\ProviderRegistry
>>>>>>> 53596499
    uecode_qpush.provider.aws:           Uecode\Bundle\QPushBundle\Provider\AwsProvider
    uecode_qpush.provider.ironmq:        Uecode\Bundle\QPushBundle\Provider\IronMqProvider
    uecode_qpush.provider.sync:          Uecode\Bundle\QPushBundle\Provider\SyncProvider
    uecode_qpush.provider.custom:        Uecode\Bundle\QPushBundle\Provider\CustomProvider
    uecode_qpush.provider.file:          Uecode\Bundle\QPushBundle\Provider\FileProvider
    uecode_qpush.provider.doctrine:      Uecode\Bundle\QPushBundle\Provider\DoctrineProvider<|MERGE_RESOLUTION|>--- conflicted
+++ resolved
@@ -1,13 +1,10 @@
 parameters:
-<<<<<<< HEAD
-=======
     uecode_qpush.request_listener.priority: 254
     uecode_qpush.request_listener.class: Uecode\Bundle\QPushBundle\EventListener\RequestListener
-    uecode_qpush.registry.class:         Uecode\Bundle\QPushBundle\Provider\ProviderRegistry
->>>>>>> 53596499
-    uecode_qpush.provider.aws:           Uecode\Bundle\QPushBundle\Provider\AwsProvider
-    uecode_qpush.provider.ironmq:        Uecode\Bundle\QPushBundle\Provider\IronMqProvider
-    uecode_qpush.provider.sync:          Uecode\Bundle\QPushBundle\Provider\SyncProvider
-    uecode_qpush.provider.custom:        Uecode\Bundle\QPushBundle\Provider\CustomProvider
-    uecode_qpush.provider.file:          Uecode\Bundle\QPushBundle\Provider\FileProvider
-    uecode_qpush.provider.doctrine:      Uecode\Bundle\QPushBundle\Provider\DoctrineProvider+    uecode_qpush.registry.class: Uecode\Bundle\QPushBundle\Provider\ProviderRegistry
+    uecode_qpush.provider.aws: Uecode\Bundle\QPushBundle\Provider\AwsProvider
+    uecode_qpush.provider.ironmq: Uecode\Bundle\QPushBundle\Provider\IronMqProvider
+    uecode_qpush.provider.sync: Uecode\Bundle\QPushBundle\Provider\SyncProvider
+    uecode_qpush.provider.custom: Uecode\Bundle\QPushBundle\Provider\CustomProvider
+    uecode_qpush.provider.file: Uecode\Bundle\QPushBundle\Provider\FileProvider
+    uecode_qpush.provider.doctrine: Uecode\Bundle\QPushBundle\Provider\DoctrineProvider