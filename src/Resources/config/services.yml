services:
    ### QPush Registry
    uecode_qpush.registry:
        class: Uecode\Bundle\QPushBundle\Provider\ProviderRegistry
    uecode_qpush:
        alias: uecode_qpush.registry

    ### QPush Default File Cache
    uecode_qpush.file_cache:
        class: Doctrine\Common\Cache\PhpFileCache
        arguments: ['%kernel.cache_dir%/qpush', qpush.php]
        public: false

    ### QPush Event Listeners
    uecode_qpush.request_listener:
        class: Uecode\Bundle\QPushBundle\EventListener\RequestListener
        arguments:
            - '@event_dispatcher'
        tags:
<<<<<<< HEAD
            - { name: kernel.event_listener, event: kernel.request, priority: 254 }

    ### QPush Commands
    uecode_qpush.build_command:
        class: Uecode\Bundle\QPushBundle\Command\QueueBuildCommand
        tags:
             - { name: console.command }

    uecode_qpush.destroy_command:
        class: Uecode\Bundle\QPushBundle\Command\QueueDestroyCommand
        tags:
             - { name: console.command }

    uecode_qpush.publish_command:
        class: Uecode\Bundle\QPushBundle\Command\QueuePublishCommand
        tags:
             - { name: console.command }

    uecode_qpush.receive_command:
        class: Uecode\Bundle\QPushBundle\Command\QueueReceiveCommand
        tags:
             - { name: console.command }
=======
            - { name: kernel.event_listener, event: kernel.request, priority: '%uecode_qpush.request_listener.priority%' }
>>>>>>> 53596499
<|MERGE_RESOLUTION|>--- conflicted
+++ resolved
@@ -17,8 +17,7 @@
         arguments:
             - '@event_dispatcher'
         tags:
-<<<<<<< HEAD
-            - { name: kernel.event_listener, event: kernel.request, priority: 254 }
+            - { name: kernel.event_listener, event: kernel.request, priority: '%uecode_qpush.request_listener.priority%' }
 
     ### QPush Commands
     uecode_qpush.build_command:
@@ -39,7 +38,4 @@
     uecode_qpush.receive_command:
         class: Uecode\Bundle\QPushBundle\Command\QueueReceiveCommand
         tags:
-             - { name: console.command }
-=======
-            - { name: kernel.event_listener, event: kernel.request, priority: '%uecode_qpush.request_listener.priority%' }
->>>>>>> 53596499
+             - { name: console.command }