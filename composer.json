--- conflicted
+++ resolved
@@ -26,22 +26,14 @@
         "symfony/monolog-bundle": "~2.3|^3.0"
     },
     "require-dev": {
-<<<<<<< HEAD
         "aws/aws-sdk-php": "~2.5",
         "iron-io/iron_mq": "^4.0",
         "symfony/finder": "~2.3|^3.0",
         "symfony/filesystem": "~2.3|^3.0",
         "symfony/phpunit-bridge": "^4.0",
-        "symfony/yaml": "~2.8|^3.0"
-=======
-        "phpunit/phpunit":        "~3.7",
-        "aws/aws-sdk-php":        "~2.5",
-        "iron-io/iron_mq":        "^4.0",
-        "symfony/finder":         "~2.3|^3.0",
-        "symfony/filesystem":     "~2.3|^3.0",
-        "doctrine/orm":           "^2.4.8",
+        "symfony/yaml": "~2.8|^3.0",
+        "doctrine/orm": "^2.4.8",
         "stof/doctrine-extensions-bundle": "^1.2"
->>>>>>> 2f0fafc7
     },
     "suggest": {
         "aws/aws-sdk-php": "Required to use AWS as a Queue Provider",
