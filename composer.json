--- conflicted
+++ resolved
@@ -28,15 +28,9 @@
     "require-dev": {
         "phpunit/phpunit":        "~3.7",
         "aws/aws-sdk-php":        "~2.5",
-<<<<<<< HEAD
         "iron-io/iron_mq":        "^4.0",
-        "symfony/finder":         "~2.3",
-        "symfony/filesystem":     "~2.3"
-=======
-        "iron-io/iron_mq":        "~1.5",
         "symfony/finder":         "~2.3|^3.0",
         "symfony/filesystem":     "~2.3|^3.0"
->>>>>>> 17c16d57
     },
     "suggest": {
         "aws/aws-sdk-php": "Required to use AWS as a Queue Provider",
